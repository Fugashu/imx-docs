--- conflicted
+++ resolved
@@ -25,19 +25,13 @@
     "**/*.{ts,tsx}": "yarn run typecheck-staged"
   },
   "dependencies": {
-<<<<<<< HEAD
-    "@docusaurus/core": "^2.0.0-beta.20",
-    "@docusaurus/plugin-google-gtag": "^2.0.0-beta.20",
-    "@docusaurus/preset-classic": "^2.0.0-beta.20",
-    "@headlessui/react": "^1.6.6",
-    "@headlessui/tailwindcss": "^0.1.0",
-    "@heroicons/react": "^1.0.6",
-=======
     "@docusaurus/core": "^2.0.0-rc.1",
     "@docusaurus/plugin-google-gtag": "^2.0.0-rc.1",
     "@docusaurus/preset-classic": "^2.0.0-rc.1",
     "@docusaurus/theme-common": "^2.0.0-rc.1",
->>>>>>> 42e57c52
+    "@headlessui/react": "^1.6.6",
+    "@headlessui/tailwindcss": "^0.1.0",
+    "@heroicons/react": "^1.0.6",
     "@mdx-js/react": "^1.6.22",
     "@stoplight/elements": "^7.5.19",
     "@svgr/webpack": "^6.2.1",
@@ -84,11 +78,8 @@
     "husky": "^8.0.1",
     "is-ci": "^3.0.1",
     "jest": "^28.1.0",
-<<<<<<< HEAD
     "postcss": "^8.4.14",
-=======
     "lint-staged": "^13.0.3",
->>>>>>> 42e57c52
     "prettier": "^2.6.2",
     "pretty-quick": "^3.1.3",
     "react-router-dom": "^6.3.0",
