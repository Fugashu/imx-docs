// @ts-check
// Note: type annotations allow type checking and IDEs autocompletion
require('dotenv').config();
const { ProvidePlugin } = require('webpack');

const lightCodeTheme = require('prism-react-renderer/themes/github');
const darkCodeTheme = require('prism-react-renderer/themes/dracula');

const pageOptions = {
  sidebarCollapsible: false,
  showLastUpdateTime: true,
};

/** @type {import('@docusaurus/types').Config} */
const configuration = {
  i18n: {
    defaultLocale: 'en',
    locales: ['en'],
  },
  title: 'Immutable X Documentation',
  tagline:
    'Experience zero gas fees, instant trades, and carbon neutral NFTs for marketplaces, games, and applications without compromise. Build your NFT business in hours with our APIs.',
  url: 'https://docs.x.immutable.com',
  baseUrl: '/',
  onBrokenLinks: 'warn',
  onBrokenMarkdownLinks: 'warn',
  favicon: 'img/favicon.png',
  organizationName: 'immutable', // Usually your GitHub org/user name.
  projectName: 'imx-docs', // Usually your repo name.
  staticDirectories: ['api-docs', 'static'],
  plugins: [
    () => ({
      name: 'custom-webpack-config',
      configureWebpack(config) {
        return {
          module: {
            rules: [
              {
                test: /\.m?js/,
                resolve: {
                  fullySpecified: false,
                },
              },
            ],
          },
          plugins: [
            new ProvidePlugin({
              process: require.resolve('process/browser'),
            }),
          ],
          resolve: {
            fallback: {
              stream: require.resolve('stream-browserify'),
              path: require.resolve('path-browserify'),
              buffer: require.resolve('buffer/'),
              url: require.resolve('url/'),
            },
          },
        };
      },
    }),
    [
      '@docusaurus/plugin-content-docs',
      {
        path: 'docs/sdk-docs/core-sdk-ts/', // path to the markdown files
        routeBasePath: '/sdk-docs/core-sdk-ts', // URL path to rewrite in the browser
        id: 'sdks-core-sdk-ts', // doc instance id
        sidebarPath: require.resolve('./sidebars/sidebars-core-sdk-ts.js'),
        includeCurrentVersion: false,
        ...pageOptions,
      },
    ],
    [
      '@docusaurus/plugin-content-docs',
      {
        path: 'docs/sdk-docs/core-sdk-kotlin/',
        routeBasePath: '/sdk-docs/core-sdk-kotlin',
        id: 'sdks-core-sdk-kotlin',
        sidebarPath: require.resolve('./sidebars/sidebars-core-sdk-kotlin.js'),
        // includeCurrentVersion: false, // enable this when Kotlin docs are versioned
        ...pageOptions,
      },
    ],
    [
      '@docusaurus/plugin-content-docs',
      {
        path: 'docs/sdk-docs/core-sdk-swift/',
        routeBasePath: '/sdk-docs/core-sdk-swift',
        id: 'sdks-core-sdk-swift',
        sidebarPath: require.resolve('./sidebars/sidebars-core-sdk-swift.js'),
        // includeCurrentVersion: false, // enable this when Swift docs are versioned
        ...pageOptions,
      },
    ],
    [
      '@docusaurus/plugin-content-docs',
      {
<<<<<<< HEAD
        path: 'docs/sdk-docs/wallet-sdk-web/',
        routeBasePath: '/sdk-docs/wallet-sdk-web',
        id: 'sdks-wallet-sdk-web',
        sidebarPath: require.resolve('./sidebars/sidebars-wallet-sdk-web.js'),
        // includeCurrentVersion: false, // TODO: uncomment when the first version generated
=======
        path: 'docs/sdk-docs/wallet-sdk-android/',
        routeBasePath: '/sdk-docs/wallet-sdk-android',
        id: 'sdks-wallet-sdk-android',
        sidebarPath: require.resolve(
          './sidebars/sidebars-wallet-sdk-android.js'
        ),
        // includeCurrentVersion: false, // enable this when Android docs are versioned
>>>>>>> dbf9d5a9
        ...pageOptions,
      },
    ],
  ],
  presets: [
    [
      'classic',
      /** @type {import('@docusaurus/preset-classic').Options} */
      ({
        docs: {
          path: 'docs/main',
          routeBasePath: '/docs',
          id: 'default',
          sidebarPath: require.resolve('./sidebars/sidebars-docs.js'),
          // Please change this to your repo.
          editUrl: 'https://github.com/immutable/imx-docs/tree/main/',
        },
        theme: {
          customCss: require.resolve('./src/css/custom.css'),
        },
        sitemap: {
          changefreq: 'weekly',
          priority: 0.5,
          ignorePatterns: ['/tags/**'],
        },
        gtag: {
          trackingID: 'G-4JBHZ7F06X',
        },
      }),
    ],
  ],
  themeConfig:
    /** @type {import('@docusaurus/preset-classic').ThemeConfig} */
    ({
      navbar: {
        logo: {
          alt: 'Immutable Logo',
          src: 'img/logo-light.svg',
          srcDark: 'img/logo-dark.svg',
        },
        items: [
          {
            to: '/',
            position: 'left',
            label: 'Home',
          },
          {
            type: 'doc',
            docId: 'overview/welcome',
            position: 'left',
            label: 'Docs',
          },
          {
            to: '/reference',
            position: 'left',
            label: 'APIs',
          },
          {
            to: '/docs/sdks',
            position: 'left',
            label: 'SDKs',
          },
          {
            type: 'html',
            position: 'left',
            value: '<hr/>',
            className: 'custom_sidebar_menu hr',
          },
          {
            to: 'https://support.immutable.com/hc/en-us/articles/4405227590799-Immutable-X-Whitepaper',
            label: 'IMX Whitepaper',
            position: 'left',
            className: 'custom_sidebar_menu',
          },
          {
            to: 'https://support.immutable.com/hc/en-us/articles/4404531555855-Immutable-X-Token',
            label: 'IMX Tokenomics',
            position: 'left',
            className: 'custom_sidebar_menu',
          },
          {
            to: 'https://immutascan.io/',
            label: 'Immutascan.io',
            position: 'left',
            className: 'custom_sidebar_menu',
          },
          {
            to: 'https://www.immutable.com/careers',
            label: 'Careers at Immutable',
            position: 'left',
            className: 'custom_sidebar_menu',
          },
        ],
      },
      colorMode: {
        defaultMode: 'light',
        disableSwitch: false,
        respectPrefersColorScheme: true,
      },
      prism: {
        theme: lightCodeTheme,
        darkTheme: darkCodeTheme,
        additionalLanguages: ['solidity'],
      },
      algolia: {
        appId: '9WZROGGS1R',
        apiKey: '68314d39481ee96c026affcd3b8d174e', // Public API key: it is safe to commit it
        indexName: 'immutable-x',
        contextualSearch: true,
      },
    }),
  scripts: [
    {
      src: 'https://survey.survicate.com/workspaces/eda6c86ea6ecb85e8b2eb630f344dcd5/web_surveys.js',
      async: true,
    },
  ],
  customFields: {
    survicate: {
      surveyId: process.env.SURVICATE_DQS_SURVEY_ID,
      starRatingQuestionId:
        process.env.SURVICATE_DQS_SURVEY_STAR_RATING_QUESTION_ID,
    },
  },
};

module.exports = configuration;<|MERGE_RESOLUTION|>--- conflicted
+++ resolved
@@ -95,13 +95,6 @@
     [
       '@docusaurus/plugin-content-docs',
       {
-<<<<<<< HEAD
-        path: 'docs/sdk-docs/wallet-sdk-web/',
-        routeBasePath: '/sdk-docs/wallet-sdk-web',
-        id: 'sdks-wallet-sdk-web',
-        sidebarPath: require.resolve('./sidebars/sidebars-wallet-sdk-web.js'),
-        // includeCurrentVersion: false, // TODO: uncomment when the first version generated
-=======
         path: 'docs/sdk-docs/wallet-sdk-android/',
         routeBasePath: '/sdk-docs/wallet-sdk-android',
         id: 'sdks-wallet-sdk-android',
@@ -109,7 +102,17 @@
           './sidebars/sidebars-wallet-sdk-android.js'
         ),
         // includeCurrentVersion: false, // enable this when Android docs are versioned
->>>>>>> dbf9d5a9
+        ...pageOptions,
+      },
+    ],
+    [
+      '@docusaurus/plugin-content-docs',
+      {
+        path: 'docs/sdk-docs/wallet-sdk-web/',
+        routeBasePath: '/sdk-docs/wallet-sdk-web',
+        id: 'sdks-wallet-sdk-web',
+        sidebarPath: require.resolve('./sidebars/sidebars-wallet-sdk-web.js'),
+        // includeCurrentVersion: false, // TODO: uncomment when the first version generated
         ...pageOptions,
       },
     ],
