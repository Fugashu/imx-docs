--- conflicted
+++ resolved
@@ -10,13 +10,8 @@
 }
 
 const DocSidebarWrapper = (props: SidebarProps) => {
-<<<<<<< HEAD
   const { siteConfig } = useDocusaurusContext();
-
-  const isSdkDocsPath = props.path.startsWith('/sdk-docs/') || false;
-=======
   // const isSdkDocsPath = props.path.startsWith('/sdk-docs/') || false;
->>>>>>> f55dac13
 
   const addSurvicateEventListener = () => {
     window._sva.addEventListener(
@@ -60,12 +55,8 @@
     <BrowserOnly>
       {() => (
         <div className={styles.sidebar}>
-<<<<<<< HEAD
-          {isSdkDocsPath && <SdkSwitcher />}
-          <button onClick={handleOnClick}>Rate</button>
-=======
           {/* {isSdkDocsPath && <SdkSwitcher />} */}
->>>>>>> f55dac13
+          <button onClick={handleOnClick}>Rate this page</button>
           <DocSidebar {...props} />
         </div>
       )}
